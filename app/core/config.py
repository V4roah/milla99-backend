--- conflicted
+++ resolved
@@ -12,11 +12,8 @@
 
     # Configuración de la base de datos
     DATABASE_URL: str = "sqlite:///./milla99.db"
-<<<<<<< HEAD
     #DATABASE_URL: str = "mysql+pymysql://root:@localhost:3306/drivers"
-=======
 
->>>>>>> 79f1f93d
     # Configuración CORS
     CORS_ORIGINS: List[str] = ["*"]
     CORS_CREDENTIALS: bool = True
@@ -38,16 +35,11 @@
     ALGORITHM: str = "HS256"
     ACCESS_TOKEN_EXPIRE_MINUTES: int = 30
 
-<<<<<<< HEAD
-=======
-    TWILIO_ACCOUNT_SID: str  # Reemplaza con tu SID
-    TWILIO_AUTH_TOKEN: str    # Reemplaza con tu Token
-    TWILIO_PHONE_NUMBER: str  # Número de Twilio
-
->>>>>>> 79f1f93d
     CLICK_SEND_USERNAME: str
     CLICK_SEND_PASSWORD: str
     CLICK_SEND_PHONE: str
+
+    STATIC_URL_PREFIX: str = "http://localhost:8000/static/uploads"
 
     # Configuración de Google Maps
     GOOGLE_API_KEY: str
@@ -57,19 +49,6 @@
         case_sensitive=True
     )
 
-<<<<<<< HEAD
-=======
-    # Configuración de ClickSend
-    CLICK_SEND_USERNAME: str
-    CLICK_SEND_PASSWORD: str
-    CLICK_SEND_PHONE: str
-
-    STATIC_URL_PREFIX: str = "http://localhost:8000/static/uploads"
-
-    # Configuración de Google Maps
-    GOOGLE_API_KEY: str
-
->>>>>>> 79f1f93d
 @lru_cache()
 def get_settings():
     return Settings()
