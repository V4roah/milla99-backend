--- conflicted
+++ resolved
@@ -16,19 +16,10 @@
             ("/docs", "GET"),  # Documentación
             ("/openapi.json", "GET"),  # Esquema OpenAPI
             ("/drivers/", "POST"),  # Creación de drivers
-<<<<<<< HEAD
             ("/openapi.json", "GET"),  # Esquema OpenAPI - AQUÍ FALTABA LA COMA
            # Rutas de verify-docs
-            ("/verify-docs/pending", "GET"),
-            ("/verify-docs/approved", "GET"),
-            ("/verify-docs/rejected", "GET"),
-            ("/verify-docs/expired", "GET"),
-            ("/verify-docs/check-expired", "POST"),
-            ("/verify-docs/check-expiring-soon", "GET"),
-            ("/verify-docs/update-documents", "PUT"),
-            ("/verify-docs/update-role-status", "POST")
-=======
->>>>>>> 34d9db56
+            ("/verify-docs/"),
+
         ]
         
 
