from fastapi import Request
from starlette.middleware.base import BaseHTTPMiddleware
from starlette.responses import JSONResponse
from jose import jwt, JWTError
from app.core.config import settings


class JWTAuthMiddleware(BaseHTTPMiddleware):
    async def dispatch(self, request: Request, call_next):
        # Lista de rutas públicas que no requieren autenticación
        # Formato: (ruta, método_http)
        public_paths = [
            ("/users/", "POST"),
            ("/users/", "GET"),  # Solo el registro de usuarios
            ("/auth/verify/", "POST"),  # Rutas de verificación
            ("/docs", "GET"),  # Documentación
            ("/openapi.json", "GET"),  # Esquema OpenAPI
            ("/drivers/", "POST"),  # Creación de drivers
            ("/openapi.json", "GET"),  # Esquema OpenAPI - AQUÍ FALTABA LA COMA
<<<<<<< HEAD
           # Rutas de verify-docs
            ("/verify-docs/", "GET"),   
            ("/verify-docs/", "POST")
=======
            ("/verify-docs/","GET"), # Rutas de verify-docs
            ("/verify-docs/","POST"),
            ("/drivers-position/","POST"), # Rutas de drivers-position
>>>>>>> e57e38b1

        ]

        # Verificar si la ruta y método actual están en la lista de públicas
        is_public = any(
            request.url.path.startswith(path) and request.method == method
            for path, method in public_paths
        )

        if is_public:
            return await call_next(request)

        # Para el resto de rutas, verificar token
        try:
            auth_header = request.headers.get("Authorization")
            if not auth_header or not auth_header.startswith("Bearer "):
                return JSONResponse(
                    status_code=401,
                    content={"detail": "No se proporcionó token de autenticación"}
                )

            token = auth_header.split(" ")[1]
            payload = jwt.decode(token, settings.SECRET_KEY,
                                 algorithms=[settings.ALGORITHM])
            user_id = payload.get("sub")

            if not user_id:
                return JSONResponse(
                    status_code=401,
                    content={"detail": "Token inválido"}
                )

            request.state.user_id = int(user_id)

        except JWTError:
            return JSONResponse(
                status_code=401,
                content={"detail": "Token inválido o expirado"}
            )

        return await call_next(request)<|MERGE_RESOLUTION|>--- conflicted
+++ resolved
@@ -17,15 +17,9 @@
             ("/openapi.json", "GET"),  # Esquema OpenAPI
             ("/drivers/", "POST"),  # Creación de drivers
             ("/openapi.json", "GET"),  # Esquema OpenAPI - AQUÍ FALTABA LA COMA
-<<<<<<< HEAD
-           # Rutas de verify-docs
-            ("/verify-docs/", "GET"),   
-            ("/verify-docs/", "POST")
-=======
             ("/verify-docs/","GET"), # Rutas de verify-docs
             ("/verify-docs/","POST"),
             ("/drivers-position/","POST"), # Rutas de drivers-position
->>>>>>> e57e38b1
 
         ]
 
