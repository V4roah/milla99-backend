from fastapi import Request
from starlette.middleware.base import BaseHTTPMiddleware
from starlette.responses import JSONResponse
from jose import jwt, JWTError
from app.core.config import settings


class JWTAuthMiddleware(BaseHTTPMiddleware):
    async def dispatch(self, request: Request, call_next):
        # Lista de rutas públicas que no requieren autenticación
        # Formato: (ruta, método_http)
        public_paths = [
            ("/users/", "POST"),
            ("/users/", "GET"),  # Solo el registro de usuarios
            ("/auth/verify/", "POST"),  # Rutas de verificación
            ("/docs", "GET"),  # Documentación
            ("/openapi.json", "GET"),  # Esquema OpenAPI
            ("/drivers/", "POST"),  # Creación de drivers
            ("/openapi.json", "GET"),  # Esquema OpenAPI - AQUÍ FALTABA LA COMA
<<<<<<< HEAD
            # Rutas de verify-docs
            ("/verify-docs/", "GET")
=======
           # Rutas de verify-docs
            ("/verify-docs/", "GET"),   
            ("/verify-docs/", "POST")
>>>>>>> 33087e53

        ]

        # Verificar si la ruta y método actual están en la lista de públicas
        is_public = any(
            request.url.path.startswith(path) and request.method == method
            for path, method in public_paths
        )

        if is_public:
            return await call_next(request)

        # Para el resto de rutas, verificar token
        try:
            auth_header = request.headers.get("Authorization")
            if not auth_header or not auth_header.startswith("Bearer "):
                return JSONResponse(
                    status_code=401,
                    content={"detail": "No se proporcionó token de autenticación"}
                )

            token = auth_header.split(" ")[1]
            payload = jwt.decode(token, settings.SECRET_KEY,
                                 algorithms=[settings.ALGORITHM])
            user_id = payload.get("sub")

            if not user_id:
                return JSONResponse(
                    status_code=401,
                    content={"detail": "Token inválido"}
                )

            request.state.user_id = int(user_id)

        except JWTError:
            return JSONResponse(
                status_code=401,
                content={"detail": "Token inválido o expirado"}
            )

        return await call_next(request)<|MERGE_RESOLUTION|>--- conflicted
+++ resolved
@@ -17,14 +17,9 @@
             ("/openapi.json", "GET"),  # Esquema OpenAPI
             ("/drivers/", "POST"),  # Creación de drivers
             ("/openapi.json", "GET"),  # Esquema OpenAPI - AQUÍ FALTABA LA COMA
-<<<<<<< HEAD
-            # Rutas de verify-docs
-            ("/verify-docs/", "GET")
-=======
            # Rutas de verify-docs
             ("/verify-docs/", "GET"),   
             ("/verify-docs/", "POST")
->>>>>>> 33087e53
 
         ]
 
