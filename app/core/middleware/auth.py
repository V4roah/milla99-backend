--- conflicted
+++ resolved
@@ -14,7 +14,8 @@
             ("/users/", "GET"),  # Solo el registro de usuarios
             ("/auth/verify/", "POST"),  # Rutas de verificación
             ("/docs", "GET"),  # Documentación
-<<<<<<< HEAD
+            ("/openapi.json", "GET"),  # Esquema OpenAPI
+            ("/drivers/", "POST")  # Creación de drivers
             ("/openapi.json", "GET"),  # Esquema OpenAPI - AQUÍ FALTABA LA COMA
            # Rutas de verify-docs
             ("/verify-docs/pending", "GET"),
@@ -27,11 +28,7 @@
             ("/verify-docs/update-role-status", "POST")
         ]
         
-=======
-            ("/openapi.json", "GET"),  # Esquema OpenAPI
-            ("/drivers/", "POST")  # Creación de drivers
-        ]
->>>>>>> 01186b9f
+
 
         # Verificar si la ruta y método actual están en la lista de públicas
         is_public = any(
