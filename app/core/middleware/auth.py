--- conflicted
+++ resolved
@@ -17,10 +17,6 @@
             ("/openapi.json", "GET"),  # Esquema OpenAPI
             ("/drivers/", "POST")  # Creación de drivers
         ]
-<<<<<<< HEAD
-        
-=======
->>>>>>> da30055a
 
         # Verificar si la ruta y método actual están en la lista de públicas
         is_public = any(
