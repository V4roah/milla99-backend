--- conflicted
+++ resolved
@@ -17,20 +17,14 @@
             ("/openapi.json", "GET"),  # Esquema OpenAPI
             ("/drivers/", "POST"),  # Creación de drivers
             ("/openapi.json", "GET"),  # Esquema OpenAPI - AQUÍ FALTABA LA COMA
-<<<<<<< HEAD
             ("/verify-docs/","GET"), # Rutas de verify-docs
             ("/verify-docs/","POST"),
             ("/drivers-position/","POST"), # Rutas de drivers-position
             ("/driver-trip-offers/","POST"), # Rutas de driver-trip-offers
             ("/driver-trip-offers/", "GET"), # Rutas de driver-trip-offers
             ("/client-request/distance", "GET"), # Rutas de client-request
-=======
-            # Rutas de verify-docs
-            ("/verify-docs/", "GET"),
-            ("/verify-docs/", "POST"),
             ("/static/uploads/drivers/", "GET"),
             ("/drivers-position/", "POST"),  # Rutas de drivers-position
->>>>>>> 86487e03
         ]
 
         # Verificar si la ruta y método actual están en la lista de públicas
