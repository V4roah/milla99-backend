--- conflicted
+++ resolved
@@ -17,19 +17,14 @@
             ("/openapi.json", "GET"),  # Esquema OpenAPI
             ("/drivers/", "POST"),  # Creación de drivers
             ("/openapi.json", "GET"),  # Esquema OpenAPI - AQUÍ FALTABA LA COMA
-<<<<<<< HEAD
             # Rutas de verify-docs
             ("/verify-docs/", "GET"),
             ("/verify-docs/", "POST"),
             ("/static/uploads/drivers/", "GET"),
             ("/client-requests", "POST"),
             ("/client-requests/", "POST")
-=======
-            ("/verify-docs/","GET"), # Rutas de verify-docs
-            ("/verify-docs/","POST"),
-            ("/drivers-position/","POST"), # Rutas de drivers-position
+            ("/drivers-position/", "POST"),  # Rutas de drivers-position
 
->>>>>>> f2610279
         ]
 
         # Verificar si la ruta y método actual están en la lista de públicas
