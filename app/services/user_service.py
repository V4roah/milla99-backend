--- conflicted
+++ resolved
@@ -2,19 +2,13 @@
 from app.models.user import User, UserCreate, UserUpdate
 from app.models.role import Role
 from app.models.user_has_roles import UserHasRole, RoleStatus
-<<<<<<< HEAD
 from app.models.referral_chain import Referral
-from fastapi import HTTPException, status
-from sqlalchemy.orm import selectinload
-from datetime import datetime
 from typing import List, Optional
-=======
 from fastapi import HTTPException, status, UploadFile
 from sqlalchemy.orm import selectinload
 from datetime import datetime
 import os
 from app.core.config import settings
->>>>>>> 12a2e535
 
 
 class UserService:
@@ -58,7 +52,6 @@
 
             # La relación se crea automáticamente a través del link_model
             user.roles.append(client_role)
-<<<<<<< HEAD
             
              # Si hay un token de referido, validarlo y crear la relación de referido
             if user_data.referral_phone:
@@ -70,8 +63,6 @@
                 if referral_user:
                     referral = Referral(user_id=user.id, referred_by_id=referral_user.id)
                     self.session.add(referral)
-=======
->>>>>>> 12a2e535
 
             # Actualizar el estado de la relación a través del link_model
             user_role = self.session.exec(
