from sqlmodel import Session, select
from fastapi import HTTPException, status
from app.models.driver_trip_offer import DriverTripOffer, DriverTripOfferCreate
from app.models.client_request import ClientRequest, StatusEnum
from app.models.user import User
from app.models.user_has_roles import UserHasRole
from app.models.driver_info import DriverInfo
from app.models.vehicle_info import VehicleInfo
from app.models.driver_trip_offer import DriverTripOfferResponse
from app.models.driver_response import UserResponse, DriverInfoResponse, VehicleInfoResponse
from sqlalchemy.orm import selectinload
from sqlalchemy import func
from datetime import datetime
from uuid import UUID


class DriverTripOfferService:
    def __init__(self, session: Session):
        self.session = session

    def create_offer(self, data: dict) -> DriverTripOffer:
        # Validar que el driver exista y tenga el rol DRIVER
        user = self.session.get(User, data["id_driver"])
        if not user:
            raise HTTPException(
                status_code=status.HTTP_404_NOT_FOUND, detail="Conductor no encontrado")
        driver_role = self.session.exec(
            select(UserHasRole).where(
                UserHasRole.id_user == data["id_driver"],
                UserHasRole.id_rol == "DRIVER"
            )
        ).first()
        if not driver_role:
            raise HTTPException(status_code=status.HTTP_403_FORBIDDEN,
                                detail="El usuario no tiene el rol de conductor")

        # Validar que la solicitud exista y esté en estado CREATED
        client_request = self.session.get(
            ClientRequest, data["id_client_request"])
        if not client_request:
            raise HTTPException(status_code=status.HTTP_404_NOT_FOUND,
                                detail="Solicitud de cliente no encontrada")
        if client_request.status != StatusEnum.CREATED:
            raise HTTPException(status_code=status.HTTP_400_BAD_REQUEST,
                                detail="La solicitud no está en estado CREATED")

        offer = DriverTripOffer(**data)
        self.session.add(offer)
        self.session.commit()
        self.session.refresh(offer)
        return offer

<<<<<<< HEAD
    def get_offers_by_client_request(self, id_client_request: UUID): 
=======
    def get_offers_by_client_request(self, id_client_request: UUID, user_id: UUID, user_role: str):
>>>>>>> 79b1b9fe
        offers = self.session.query(DriverTripOffer).filter(
            DriverTripOffer.id_client_request == id_client_request
        ).all()
        result = []
        for offer in offers:
            user = self.session.query(User).options(
                selectinload(User.driver_info).selectinload(
                    DriverInfo.vehicle_info),
                selectinload(User.roles)
            ).filter(User.id == offer.id_driver).first()

            driver_info_obj = user.driver_info if user else None
            vehicle_info_obj = driver_info_obj.vehicle_info if driver_info_obj and hasattr(
                driver_info_obj, 'vehicle_info') else None

            vehicle_info_response = VehicleInfoResponse(
                brand=vehicle_info_obj.brand,
                model=vehicle_info_obj.model,
                model_year=vehicle_info_obj.model_year,
                color=vehicle_info_obj.color,
                plate=vehicle_info_obj.plate,
                vehicle_type_id=vehicle_info_obj.vehicle_type_id
            ) if vehicle_info_obj else None

            driver_info_response = DriverInfoResponse(
                first_name=driver_info_obj.first_name,
                last_name=driver_info_obj.last_name,
                birth_date=str(driver_info_obj.birth_date),
                email=driver_info_obj.email
            ) if driver_info_obj else None

            user_response = UserResponse(
                id=user.id,
                full_name=user.full_name,
                country_code=user.country_code,
                phone_number=user.phone_number,
                selfie_url=user.selfie_url
            ) if user else None

            average_rating =get_average_rating(self.session,"driver", user.id) if user else 0.0

            result.append(DriverTripOfferResponse(
                id=offer.id,
                fare_offer=offer.fare_offer,
                time=offer.time,
                distance=offer.distance,
                created_at=str(offer.created_at),
                updated_at=str(offer.updated_at),
                user=user_response,
                driver_info=driver_info_response,
                vehicle_info=vehicle_info_response,
                average_rating=average_rating
            ))
<<<<<<< HEAD
        return result

def get_average_rating(session, role: str, id_user: UUID) -> float:
        if role not in ["driver", "passenger"]:
            raise HTTPException(
                status_code=status.HTTP_400_BAD_REQUEST,
                detail="El parámetro 'role' debe ser 'driver' o 'passenger'"
            )

        if role == "passenger":
            # Buscar por id_client y calcular promedio de client_rating
            avg_rating = session.query(func.avg(ClientRequest.client_rating))\
                .filter(
                    ClientRequest.id_client == id_user,
                    ClientRequest.status == StatusEnum.PAID
                ).scalar()
        else:  # role == "driver"
            # Buscar por id_driver_assigned y calcular promedio de driver_rating
            avg_rating = session.query(func.avg(ClientRequest.driver_rating))\
                .filter(
                    ClientRequest.id_driver_assigned == id_user,
                    ClientRequest.status == StatusEnum.PAID
                ).scalar()

        # Si no hay calificaciones, devolver 0 o None según prefieras
        return avg_rating if avg_rating is not None else 0.0
=======

        # Filtrado según el rol
        from app.models.client_request import ClientRequest
        client_request = self.session.query(ClientRequest).filter(
            ClientRequest.id == id_client_request).first()
        if not client_request:
            raise HTTPException(
                status_code=404, detail="Solicitud de cliente no encontrada")

        if user_role == "DRIVER":
            # Solo ve su propia oferta
            result = [r for r in result if r.user.id == user_id]
        elif user_role == "CLIENT":
            # Solo el cliente dueño puede ver todas
            if client_request.id_client != user_id:
                raise HTTPException(
                    status_code=403, detail="No autorizado para ver las ofertas de esta solicitud")
            # El cliente dueño ve todas
        else:
            raise HTTPException(status_code=403, detail="No autorizado")

        return result
>>>>>>> 79b1b9fe
<|MERGE_RESOLUTION|>--- conflicted
+++ resolved
@@ -50,11 +50,7 @@
         self.session.refresh(offer)
         return offer
 
-<<<<<<< HEAD
-    def get_offers_by_client_request(self, id_client_request: UUID): 
-=======
     def get_offers_by_client_request(self, id_client_request: UUID, user_id: UUID, user_role: str):
->>>>>>> 79b1b9fe
         offers = self.session.query(DriverTripOffer).filter(
             DriverTripOffer.id_client_request == id_client_request
         ).all()
@@ -108,7 +104,27 @@
                 vehicle_info=vehicle_info_response,
                 average_rating=average_rating
             ))
-<<<<<<< HEAD
+
+        # Filtrado según el rol
+        from app.models.client_request import ClientRequest
+        client_request = self.session.query(ClientRequest).filter(
+            ClientRequest.id == id_client_request).first()
+        if not client_request:
+            raise HTTPException(
+                status_code=404, detail="Solicitud de cliente no encontrada")
+
+        if user_role == "DRIVER":
+            # Solo ve su propia oferta
+            result = [r for r in result if r.user.id == user_id]
+        elif user_role == "CLIENT":
+            # Solo el cliente dueño puede ver todas
+            if client_request.id_client != user_id:
+                raise HTTPException(
+                    status_code=403, detail="No autorizado para ver las ofertas de esta solicitud")
+            # El cliente dueño ve todas
+        else:
+            raise HTTPException(status_code=403, detail="No autorizado")
+
         return result
 
 def get_average_rating(session, role: str, id_user: UUID) -> float:
@@ -134,28 +150,4 @@
                 ).scalar()
 
         # Si no hay calificaciones, devolver 0 o None según prefieras
-        return avg_rating if avg_rating is not None else 0.0
-=======
-
-        # Filtrado según el rol
-        from app.models.client_request import ClientRequest
-        client_request = self.session.query(ClientRequest).filter(
-            ClientRequest.id == id_client_request).first()
-        if not client_request:
-            raise HTTPException(
-                status_code=404, detail="Solicitud de cliente no encontrada")
-
-        if user_role == "DRIVER":
-            # Solo ve su propia oferta
-            result = [r for r in result if r.user.id == user_id]
-        elif user_role == "CLIENT":
-            # Solo el cliente dueño puede ver todas
-            if client_request.id_client != user_id:
-                raise HTTPException(
-                    status_code=403, detail="No autorizado para ver las ofertas de esta solicitud")
-            # El cliente dueño ve todas
-        else:
-            raise HTTPException(status_code=403, detail="No autorizado")
-
-        return result
->>>>>>> 79b1b9fe
+        return avg_rating if avg_rating is not None else 0.0