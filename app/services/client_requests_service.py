--- conflicted
+++ resolved
@@ -703,14 +703,9 @@
     Máquina de estados para controlar las transiciones válidas en una solicitud de viaje.
     """
     # Estados que permiten cancelación
-<<<<<<< HEAD
     CANCELLABLE_STATES = {StatusEnum.CREATED,
                           StatusEnum.ACCEPTED, StatusEnum.ON_THE_WAY,
                           StatusEnum.ARRIVED}
-=======
-    CANCELLABLE_STATES = {StatusEnum.CREATED,StatusEnum.ARRIVED,
-                          StatusEnum.ACCEPTED, StatusEnum.ON_THE_WAY}
->>>>>>> f4669361
 
     # Transiciones permitidas por rol
     DRIVER_TRANSITIONS: Dict[StatusEnum, Set[StatusEnum]] = {
@@ -847,9 +842,6 @@
     # Validar que la solicitud esté en CREATED, ACCEPTED, ON_THE_WAY o ARRIVED (es decir, que su estado actual esté en CANCELLABLE_STATES)
     if (client_request.status not in ClientRequestStateMachine.CANCELLABLE_STATES):
         raise HTTPException(
-<<<<<<< HEAD
-            status_code=400, detail="La solicitud no se puede cancelar (solo se permite cancelar si está en CREATED, ACCEPTED, ON_THE_WAY o ARRIVED).")
-=======
             status_code=400, detail="La solicitud no se puede cancelar (solo se permite cancelar si está en CREATED, ACCEPTED o ON_THE_WAY).")
     
     #valida si el estado del client_request esta en on the way
@@ -883,7 +875,6 @@
             status=StatusEnum.PENDING,
         )
         session.add(penality)
->>>>>>> f4669361
 
     # (Forzar) Actualizar el estado a CANCELLED (sin validar transición, ya que se verifica que el estado actual esté en CANCELLABLE_STATES)
     client_request.status = StatusEnum.CANCELLED
