<<<<<<< HEAD
from fastapi import APIRouter, Depends, Request, Security
from fastapi.security import HTTPBearer, HTTPAuthorizationCredentials
=======
from fastapi import APIRouter, Depends, Request
from fastapi.security import HTTPBearer, HTTPAuthorizationCredentials
from fastapi import Security
>>>>>>> 291c2b9e
from app.core.db import SessionDep
from app.services.transaction_service import TransactionService
from app.models.transaction import TransactionType, TransactionCreate

bearer_scheme = HTTPBearer()

<<<<<<< HEAD
router = APIRouter(prefix="/transactions", tags=["transactions"])
=======
bearer_scheme = HTTPBearer()

>>>>>>> 291c2b9e



@router.get("/balance/me", description="Consulta el saldo (available, withdrawable y mount) del usuario autenticado.")
<<<<<<< HEAD
def get_my_balance(request: Request,
                    session: SessionDep,
                    credentials: HTTPAuthorizationCredentials = Security(bearer_scheme)
                    ):
=======
def get_my_balance(request: Request, session: SessionDep, credentials: HTTPAuthorizationCredentials = Security(bearer_scheme)):
>>>>>>> 291c2b9e
    user_id = request.state.user_id  # <-- lo tomas del token
    service = TransactionService(session)
    return service.get_user_balance(user_id)





@router.get("/list/me", description="Lista todas las transacciones del usuario autenticado.")
<<<<<<< HEAD
def list_my_transactions(request: Request,
                        session: SessionDep,
                        credentials: HTTPAuthorizationCredentials = Security(bearer_scheme)
                        ):
=======
def list_my_transactions(request: Request, session: SessionDep, credentials: HTTPAuthorizationCredentials = Security(bearer_scheme)):
>>>>>>> 291c2b9e
    user_id = request.state.user_id  # <-- lo tomas del token
    service = TransactionService(session)
    return service.list_transactions(user_id)<|MERGE_RESOLUTION|>--- conflicted
+++ resolved
@@ -1,35 +1,22 @@
-<<<<<<< HEAD
 from fastapi import APIRouter, Depends, Request, Security
 from fastapi.security import HTTPBearer, HTTPAuthorizationCredentials
-=======
-from fastapi import APIRouter, Depends, Request
-from fastapi.security import HTTPBearer, HTTPAuthorizationCredentials
-from fastapi import Security
->>>>>>> 291c2b9e
 from app.core.db import SessionDep
 from app.services.transaction_service import TransactionService
 from app.models.transaction import TransactionType, TransactionCreate
 
 bearer_scheme = HTTPBearer()
 
-<<<<<<< HEAD
 router = APIRouter(prefix="/transactions", tags=["transactions"])
-=======
+
 bearer_scheme = HTTPBearer()
-
->>>>>>> 291c2b9e
 
 
 
 @router.get("/balance/me", description="Consulta el saldo (available, withdrawable y mount) del usuario autenticado.")
-<<<<<<< HEAD
 def get_my_balance(request: Request,
                     session: SessionDep,
                     credentials: HTTPAuthorizationCredentials = Security(bearer_scheme)
                     ):
-=======
-def get_my_balance(request: Request, session: SessionDep, credentials: HTTPAuthorizationCredentials = Security(bearer_scheme)):
->>>>>>> 291c2b9e
     user_id = request.state.user_id  # <-- lo tomas del token
     service = TransactionService(session)
     return service.get_user_balance(user_id)
@@ -39,14 +26,10 @@
 
 
 @router.get("/list/me", description="Lista todas las transacciones del usuario autenticado.")
-<<<<<<< HEAD
 def list_my_transactions(request: Request,
                         session: SessionDep,
                         credentials: HTTPAuthorizationCredentials = Security(bearer_scheme)
                         ):
-=======
-def list_my_transactions(request: Request, session: SessionDep, credentials: HTTPAuthorizationCredentials = Security(bearer_scheme)):
->>>>>>> 291c2b9e
     user_id = request.state.user_id  # <-- lo tomas del token
     service = TransactionService(session)
     return service.list_transactions(user_id)