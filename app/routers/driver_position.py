from fastapi import APIRouter, Depends, HTTPException, status, Query, Request, Security
from sqlalchemy.orm import Session
from typing import List, Optional
from app.models.driver_position import DriverPositionCreate, DriverPositionRead
from app.core.db import get_session
from app.services.driver_position_service import DriverPositionService
from app.models.project_settings import ProjectSettings
<<<<<<< HEAD
from uuid import UUID
=======
from fastapi.security import HTTPAuthorizationCredentials, HTTPBearer
from app.models.driver_info import DriverInfo
>>>>>>> a2c3ee1e

router = APIRouter(prefix="/drivers-position", tags=["drivers-position"])

bearer_scheme = HTTPBearer()


@router.post(
    "/",
    response_model=DriverPositionRead,
    status_code=status.HTTP_201_CREATED,
    description="""
Registra o actualiza la posición actual de un conductor en el sistema.

**Parámetros:**
- `id_driver`: ID único del conductor. 
- `lat`: Latitud donde se encuentra el conductor. 
- `lng`: Longitud donde se encuentra el conductor. 

**Respuesta:**
Devuelve la posición registrada del conductor.
"""
)
def create_driver_position(
    data: DriverPositionCreate,
    session: Session = Depends(get_session)
):
    service = DriverPositionService(session)
    obj = service.create_driver_position(data)
    return DriverPositionRead.from_orm_with_point(obj)


@router.get(
    "/me",
    response_model=DriverPositionRead,
    description="""
Devuelve la posición actual del conductor autenticado (toma el user_id desde el token).

**Respuesta:**
Incluye la latitud, longitud y (si aplica) la distancia al punto de búsqueda.
"""
)
def get_driver_position(
<<<<<<< HEAD
    id_driver: UUID,
    session: Session = Depends(get_session)
=======
    request: Request,
    session: Session = Depends(get_session),
    credentials: HTTPAuthorizationCredentials = Security(bearer_scheme)
>>>>>>> a2c3ee1e
):
    # Obtener el user_id desde el token
    user_id = request.state.user_id
    # Buscar el driver_info correspondiente a este usuario
    driver_info = session.query(DriverInfo).filter(
        DriverInfo.user_id == user_id).first()
    if not driver_info:
        raise HTTPException(
            status_code=404, detail="No se encontró información de conductor para este usuario.")
    id_driver = driver_info.id
    # Usar el servicio existente para obtener la posición
    service = DriverPositionService(session)
    obj = service.get_driver_position(id_driver)
    if not obj:
        raise HTTPException(status_code=status.HTTP_404_NOT_FOUND,
                            detail="Conductor no encontrado o sin posición registrada")
    return DriverPositionRead.from_orm_with_point(obj)


@router.delete(
    "/me",
    status_code=status.HTTP_204_NO_CONTENT,
    description="""
Elimina la posición registrada del conductor autenticado (toma el user_id desde el token).

**Respuesta:**
No retorna contenido si la eliminación fue exitosa.
"""
)
<<<<<<< HEAD
def delete_driver_position(
    id_driver: UUID,
    session: Session = Depends(get_session)
=======
def delete_my_driver_position(
    request: Request,
    session: Session = Depends(get_session),
    credentials: HTTPAuthorizationCredentials = Security(bearer_scheme)
>>>>>>> a2c3ee1e
):
    # Obtener el user_id desde el token
    user_id = request.state.user_id
    # Buscar el driver_info correspondiente a este usuario
    driver_info = session.query(DriverInfo).filter(
        DriverInfo.user_id == user_id).first()
    if not driver_info:
        raise HTTPException(
            status_code=404, detail="No se encontró información de conductor para este usuario.")
    id_driver = driver_info.id
    # Usar el servicio existente para eliminar la posición
    service = DriverPositionService(session)
    success = service.delete_driver_position(id_driver)
    if not success:
        raise HTTPException(status_code=status.HTTP_404_NOT_FOUND,
                            detail="Conductor no encontrado o sin posición registrada")
    # No retorna contenido si la eliminación fue exitosa


@router.get(
    "/nearby",
    response_model=List[DriverPositionRead],
    description="""
Devuelve una lista de conductores cercanos a una ubicación dada.

**Parámetros:**
- `lat`: Latitud del punto de búsqueda.
- `lng`: Longitud del punto de búsqueda.
- `max_distance`: Radio máximo de búsqueda en kilómetros (opcional, por defecto 5 km).

**Respuesta:**
Incluye la posición y la distancia (en kilómetros) de cada conductor respecto al punto de búsqueda.

**Notas:**
- Si no se especifica `max_distance`, se usa un radio de 5 km.
- El resultado está ordenado del conductor más cercano al más lejano.
"""
)
def get_nearby_drivers(
    lat: float = Query(..., description="Latitud del punto de búsqueda"),
    lng: float = Query(..., description="Longitud del punto de búsqueda"),
    max_distance: Optional[float] = Query(
        None, description="Distancia máxima en kilómetros (por defecto: valor de configuración)"),
    session: Session = Depends(get_session)
):
    # Si no se especifica max_distance, obtener el valor de ProjectSettings id=1
    if max_distance is None:
        setting = session.get(ProjectSettings, 1)
        if setting is not None:
            try:
                max_distance = float(setting.value)
            except ValueError:
                max_distance = 5  # fallback si el valor no es convertible
        else:
            max_distance = 5  # fallback si no existe el setting

    service = DriverPositionService(session)
    return service.get_nearby_drivers(lat=lat, lng=lng, max_distance_km=max_distance)


@router.get(
    "/by-client-request/{id_client_request}",
    description="""
    Devuelve la lista de conductores con posición actual compatibles con el tipo de servicio de la solicitud.
    """
)
def get_drivers_by_client_request(
    id_client_request: UUID,
    session: Session = Depends(get_session)
):
    service = DriverPositionService(session)
    return service.get_nearby_drivers_by_client_request(id_client_request)<|MERGE_RESOLUTION|>--- conflicted
+++ resolved
@@ -5,12 +5,9 @@
 from app.core.db import get_session
 from app.services.driver_position_service import DriverPositionService
 from app.models.project_settings import ProjectSettings
-<<<<<<< HEAD
 from uuid import UUID
-=======
 from fastapi.security import HTTPAuthorizationCredentials, HTTPBearer
 from app.models.driver_info import DriverInfo
->>>>>>> a2c3ee1e
 
 router = APIRouter(prefix="/drivers-position", tags=["drivers-position"])
 
@@ -53,14 +50,9 @@
 """
 )
 def get_driver_position(
-<<<<<<< HEAD
-    id_driver: UUID,
-    session: Session = Depends(get_session)
-=======
     request: Request,
     session: Session = Depends(get_session),
     credentials: HTTPAuthorizationCredentials = Security(bearer_scheme)
->>>>>>> a2c3ee1e
 ):
     # Obtener el user_id desde el token
     user_id = request.state.user_id
@@ -90,16 +82,10 @@
 No retorna contenido si la eliminación fue exitosa.
 """
 )
-<<<<<<< HEAD
-def delete_driver_position(
-    id_driver: UUID,
-    session: Session = Depends(get_session)
-=======
 def delete_my_driver_position(
     request: Request,
     session: Session = Depends(get_session),
     credentials: HTTPAuthorizationCredentials = Security(bearer_scheme)
->>>>>>> a2c3ee1e
 ):
     # Obtener el user_id desde el token
     user_id = request.state.user_id
