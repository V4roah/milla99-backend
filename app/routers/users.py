from fastapi import APIRouter, Depends, status, Request, HTTPException, Security, File, UploadFile, Form
from fastapi.security import HTTPAuthorizationCredentials, HTTPBearer
from typing import List, Optional
from uuid import UUID

from app.core.dependencies.auth import user_is_owner
from app.models.user import User, UserCreate, UserUpdate, UserRead
from app.core.db import SessionDep
from app.services.user_service import UserService

bearer_scheme = HTTPBearer()

router = APIRouter(prefix="/users", tags=["users"])

# Create user endpoint (pública)


@router.post("/", response_model=UserRead, status_code=status.HTTP_201_CREATED, description="""
Crea un nuevo usuario en el sistema.

**Parámetros:**
- `full_name`: Nombre completo del usuario.
- `country_code`: Código de país.
- `phone_number`: Número de teléfono móvil.

**Respuesta:**
Devuelve el usuario creado con su información registrada.
""")
def create_user(
    session: SessionDep,
    user_data: UserCreate
):
    service = UserService(session)
    return service.create_user(user_data)

# List users endpoint (protegida)


@router.get("/", response_model=List[User], description="""
Obtiene la lista de todos los usuarios registrados en el sistema.

**Respuesta:**
Devuelve una lista de objetos de usuario con su información básica.
""")
def list_users(request: Request, session: SessionDep, credentials: HTTPAuthorizationCredentials = Security(bearer_scheme)):
    service = UserService(session)
    return service.get_users()

# Get current user endpoint (protegida y solo para el usuario autenticado)


@router.get("/me", response_model=UserRead, description="""
Obtiene la información del usuario autenticado (usando el token).

**Respuesta:**
Devuelve el objeto de usuario correspondiente al usuario autenticado.
""")
<<<<<<< HEAD
def get_user(user_id: UUID, request: Request, session: SessionDep):
=======
def get_current_user(request: Request, session: SessionDep, credentials: HTTPAuthorizationCredentials = Security(bearer_scheme)):
    user_id = request.state.user_id
>>>>>>> a2c3ee1e
    service = UserService(session)
    return service.get_user(user_id)

# Update user endpoint (protegida)
# @router.patch("/{user_id}", response_model=User)


def update_user(
    user_id: UUID,
    user_data: UserUpdate,
    session: SessionDep,
    permission: None = Depends(user_is_owner()),
    credentials: HTTPAuthorizationCredentials = Security(bearer_scheme)
):
    service = UserService(session)
    return service.update_user(user_id, user_data)

# Delete user endpoint (protegida)
# @router.delete("/{user_id}", status_code=status.HTTP_200_OK)


def delete_user(user_id: int, request: Request, session: SessionDep):
    service = UserService(session)
    return service.delete_user(user_id)

# Verify user endpoint (protegida)
# @router.patch("/{user_id}/verify", response_model=User)


async def verify_user(user_id:  UUID, request: Request, session: SessionDep):
    service = UserService(session)
    return service.verify_user(user_id)

# Update selfie endpoint (protegida) – toma el user_id desde el token (request.state.user_id)


@router.patch("/selfie", status_code=status.HTTP_200_OK, description="""
Actualiza la selfie del usuario autenticado (se toma el user_id desde el token).
""")
def update_selfie(request: Request, session: SessionDep, selfie: UploadFile = File(...), credentials: HTTPAuthorizationCredentials = Security(bearer_scheme)):
    user_id = request.state.user_id
    service = UserService(session)
    return service.update_selfie(user_id, selfie)<|MERGE_RESOLUTION|>--- conflicted
+++ resolved
@@ -55,12 +55,8 @@
 **Respuesta:**
 Devuelve el objeto de usuario correspondiente al usuario autenticado.
 """)
-<<<<<<< HEAD
-def get_user(user_id: UUID, request: Request, session: SessionDep):
-=======
 def get_current_user(request: Request, session: SessionDep, credentials: HTTPAuthorizationCredentials = Security(bearer_scheme)):
     user_id = request.state.user_id
->>>>>>> a2c3ee1e
     service = UserService(session)
     return service.get_user(user_id)
 
