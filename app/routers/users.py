--- conflicted
+++ resolved
@@ -17,17 +17,9 @@
     service = UserService(session)
     return service.create_user(user_data)
 
-<<<<<<< HEAD
-# List users endpoint
-
-
-@router.get("/", response_model=List[UserRead])
-def list_users(session: SessionDep):
-=======
 # List users endpoint (protegida)
 @router.get("/", response_model=List[User])
 def list_users(request: Request, session: SessionDep):
->>>>>>> 36e6824e
     service = UserService(session)
     return service.get_users()
 
@@ -37,13 +29,6 @@
     service = UserService(session)
     return service.get_user(user_id)
 
-<<<<<<< HEAD
-# Update user endpoint
-
-
-@router.patch("/{user_id}", response_model=UserRead)
-def update_user(user_id: int, user_data: UserUpdate, session: SessionDep):
-=======
 # Update user endpoint (protegida)
 @router.patch("/{user_id}", response_model=User)
 def update_user(
@@ -53,7 +38,6 @@
     permission: None = Depends(user_is_owner()),
     credentials: HTTPAuthorizationCredentials = Security(bearer_scheme)
 ):
->>>>>>> 36e6824e
     service = UserService(session)
     return service.update_user(user_id, user_data)
 
@@ -63,16 +47,8 @@
     service = UserService(session)
     return service.delete_user(user_id)
 
-<<<<<<< HEAD
-# Verify user endpoint
-
-
-@router.patch("/{user_id}/verify", response_model=UserRead, tags=["users"])
-async def verify_user(user_id: int, session: SessionDep):
-=======
 # Verify user endpoint (protegida)
 @router.patch("/{user_id}/verify", response_model=User)
 async def verify_user(user_id: int, request: Request, session: SessionDep):
->>>>>>> 36e6824e
     service = UserService(session)
     return service.verify_user(user_id)