--- conflicted
+++ resolved
@@ -13,14 +13,9 @@
 
 @router.get("/me/earnings-structured")
 def get_referral_earnings_structured_api(
-<<<<<<< HEAD
-    user_id: UUID,
-    session: SessionDep
-=======
     request: Request,
     session: SessionDep,
     credentials: HTTPAuthorizationCredentials = Security(bearer_scheme)
->>>>>>> a2c3ee1e
 ):
     """
     Devuelve el resumen estructurado de ganancias de referidos para el usuario autenticado (toma el user_id desde el token).
