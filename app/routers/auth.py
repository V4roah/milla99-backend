from fastapi import APIRouter, Depends, status
from ..core.db import SessionDep
from ..services.auth_service import AuthService
from pydantic import BaseModel
<<<<<<< HEAD
from typing import Optional, List
=======
from app.models.user import UserRead
>>>>>>> c7c83ba9


router = APIRouter(prefix="/auth", tags=["auth"])

   # Crear un router con prefijo '/whatsapp' y etiqueta para la documentación

class VerificationRequest(BaseModel):   # Modelo para la solicitud de verificación (cuando el usuario envía el código)
    code: str

class VerificationResponse(BaseModel):  # Endpoint para enviar el código de verificación
     message: str
class RoleResponse(BaseModel):
    id: str
    name: str
    route: str

class UserResponse(BaseModel):
    id: int
    full_name: Optional[str]
    country_code: str
    phone_number: str
    is_verified: bool
    is_active: bool
    roles: List[RoleResponse]
    
class VerificationResponseCode(BaseModel):  # Endpoint para enviar el código de verificación
     message: str
     access_token: str | None = None
     token_type: str | None = None
<<<<<<< HEAD
     user: Optional[UserResponse] = None


=======
     user: UserRead | None = None
>>>>>>> c7c83ba9

class SMSMessage(BaseModel):
    phone_number: str
    message: str

@router.post(                                       # Decorador que indica que es una ruta POST
    "/verify/{country_code}/{phone_number}/send",                       # Ruta con parámetro user_id
    response_model=VerificationResponse,            # Modelo de respuesta
    status_code=status.HTTP_201_CREATED             # Código de estado 201 (Created)
)

async def send_verification(country_code: str, phone_number: str, session: SessionDep): # ID del usuario que se va a verificar, Sesión de base de datos (inyectada automáticamente)
    """Send verification code via WhatsApp"""
    service = AuthService(session)                                          # Crear una instancia del servicio
    verification, codigo = await service.create_verification(country_code,phone_number)                   # Llamar al método para crear y enviar la verificación
    return VerificationResponse(message=f"Verification code sent successfully {codigo}")  # Retornar mensaje de éxito

@router.post(                                       # Endpoint para verificar el código recibido
    "/verify/{country_code}/{phone_number}/code",                       # Ruta para verificar el código
    response_model=VerificationResponseCode          # Modelo de respuesta
)

async def verify_code(
    country_code: str,
    phone_number: str,                                   # ID del usuario
    verification: VerificationRequest,              # Datos de la solicitud (el código)
    session: SessionDep                             # Sesión de base de datos
):
    """Verify the code sent via WhatsApp"""
    service = AuthService(session)                                  # Crear instancia del servicio
<<<<<<< HEAD
    result, access_token,user_data = service.verify_code(country_code,phone_number, verification.code)            # Verificar el código
    print(access_token)
    return VerificationResponseCode(message="Code verified successfully",
        access_token=access_token,
        token_type="bearer",
        user= user_data)   # Retornar mensaje de éxito
=======
    result, access_token, user = service.verify_code(country_code, phone_number, verification.code)            # Verificar el código
    print(access_token)
    return VerificationResponse(
        message="Code verified successfully",
        access_token=access_token,
        token_type="bearer",
        user=UserRead.model_validate(user, from_attributes=True)
    )
>>>>>>> c7c83ba9
<|MERGE_RESOLUTION|>--- conflicted
+++ resolved
@@ -2,11 +2,7 @@
 from ..core.db import SessionDep
 from ..services.auth_service import AuthService
 from pydantic import BaseModel
-<<<<<<< HEAD
-from typing import Optional, List
-=======
 from app.models.user import UserRead
->>>>>>> c7c83ba9
 
 
 router = APIRouter(prefix="/auth", tags=["auth"])
@@ -36,13 +32,7 @@
      message: str
      access_token: str | None = None
      token_type: str | None = None
-<<<<<<< HEAD
-     user: Optional[UserResponse] = None
-
-
-=======
      user: UserRead | None = None
->>>>>>> c7c83ba9
 
 class SMSMessage(BaseModel):
     phone_number: str
@@ -73,14 +63,6 @@
 ):
     """Verify the code sent via WhatsApp"""
     service = AuthService(session)                                  # Crear instancia del servicio
-<<<<<<< HEAD
-    result, access_token,user_data = service.verify_code(country_code,phone_number, verification.code)            # Verificar el código
-    print(access_token)
-    return VerificationResponseCode(message="Code verified successfully",
-        access_token=access_token,
-        token_type="bearer",
-        user= user_data)   # Retornar mensaje de éxito
-=======
     result, access_token, user = service.verify_code(country_code, phone_number, verification.code)            # Verificar el código
     print(access_token)
     return VerificationResponse(
@@ -88,5 +70,4 @@
         access_token=access_token,
         token_type="bearer",
         user=UserRead.model_validate(user, from_attributes=True)
-    )
->>>>>>> c7c83ba9
+    )