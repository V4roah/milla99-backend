from fastapi import APIRouter, HTTPException, status, Depends, Request, Query, Body, Path
from fastapi.responses import JSONResponse
from app.core.db import get_session
from app.models.client_request import ClientRequest, ClientRequestCreate, StatusEnum
from app.models.type_service import TypeService
from app.services.client_requests_service import (
    create_client_request,
    get_time_and_distance_service,
    get_nearby_client_requests_service,
    assign_driver_service,
    update_status_service,
    get_client_request_detail_service,
    get_client_requests_by_status_service,
    update_client_rating_service,
    update_driver_rating_service,
    cancel_client_request_service,
    get_nearby_drivers_service
)
from sqlalchemy.orm import Session
import traceback
from pydantic import BaseModel, Field
from app.models.user_has_roles import UserHasRole, RoleStatus
from fastapi.security import HTTPBearer, HTTPAuthorizationCredentials
from fastapi import Security
<<<<<<< HEAD
from app.utils.geo_utils import wkb_to_coords
=======
from datetime import datetime
>>>>>>> fa9b618f

bearer_scheme = HTTPBearer()

router = APIRouter(
    prefix="/client-request",
    tags=["client-request"],
    dependencies=[Security(bearer_scheme)]
)


class Position(BaseModel):
    lat: float
    lng: float


class ClientRequestResponse(BaseModel):
    id: int
    id_client: int
    fare_offered: float | None = None
    fare_assigned: float | None = None
    pickup_description: str | None = None
    destination_description: str | None = None
    client_rating: float | None = None
    driver_rating: float | None = None
    status: str
    pickup_position: Position | None = None
    destination_position: Position | None = None
    type_service_id: int
    type_service_name: str | None = None
    created_at: str
    updated_at: str


class AssignDriverRequest(BaseModel):
    id: int = Field(..., description="ID de la solicitud de viaje")
    id_driver_assigned: int = Field(...,
                                    description="Id_user que tiene como rol Driver")
    fare_assigned: float | None = Field(
        None, description="Tarifa asignada (opcional)")


class CancelClientRequestRequest(BaseModel):
    id_client_request: int = Field(...,
                                   description="ID de la solicitud de viaje a cancelar")
    reason: str | None = Field(
        None, description="Razón de la cancelación (opcional)")


# Utilidad para convertir WKBElement a dict lat/lng


# def wkb_to_coords(wkb):
#     """
#     Convierte un campo WKBElement a un diccionario con latitud y longitud.
#     Args:
#         wkb: WKBElement de la base de datos
#     Returns:
#         dict con 'lat' y 'lng' o None si wkb es None
#     """
#     from geoalchemy2.shape import to_shape
#     if wkb is None:
#         return None
#     point = to_shape(wkb)
#     return {"lat": point.y, "lng": point.x}


@router.get("/distance", description="""
Consulta la distancia y el tiempo estimado entre dos puntos usando Google Distance Matrix API.

**Parámetros:**
- `origin_lat`: Latitud de origen.
- `origin_lng`: Longitud de origen.
- `destination_lat`: Latitud de destino.
- `destination_lng`: Longitud de destino.

**Respuesta:**
Devuelve la distancia y el tiempo estimado entre los puntos especificados.
""")
def get_time_and_distance(
    origin_lat: float = Query(..., example=4.718136,
                              description="Latitud de origen"),
    origin_lng: float = Query(..., example=-74.07317,
                              description="Longitud de origen"),
    destination_lat: float = Query(..., example=4.702468,
                                   description="Latitud de destino"),
    destination_lng: float = Query(..., example=-
                                   74.109776, description="Longitud de destino")
):
    """
    Consulta la distancia y el tiempo estimado entre dos puntos usando Google Distance Matrix API.
    Args:
        origin_lat: Latitud de origen
        origin_lng: Longitud de origen
        destination_lat: Latitud de destino
        destination_lng: Longitud de destino
    Returns:
        Respuesta JSON de Google Distance Matrix
    """
    try:
        return get_time_and_distance_service(origin_lat, origin_lng, destination_lat, destination_lng)
    except Exception as e:
        return JSONResponse(status_code=status.HTTP_500_INTERNAL_SERVER_ERROR, content={"message": str(e)})


@router.get("/nearby", description="""
Obtiene las solicitudes de viaje cercanas a un conductor en un radio de 5 km, filtrando por el tipo de servicio del vehículo del conductor.
""")
def get_nearby_client_requests(
    request: Request,
    driver_lat: float = Query(..., example=4.708822,
                              description="Latitud del conductor"),
    driver_lng: float = Query(..., example=-74.076542,
                              description="Longitud del conductor"),
    session=Depends(get_session)
):
    try:
        print("[DEBUG] Entrando a /nearby")
        print(f"[DEBUG] Headers: {request.headers}")
        print(f"[DEBUG] state: {request.state.__dict__}")
        user_id = getattr(request.state, 'user_id', None)
        print(f"[DEBUG] user_id extraído: {user_id}")
        if user_id is None:
            raise Exception("user_id no está presente en request.state")
        # 1. Verificar que el usuario es DRIVER
        from app.models.user_has_roles import UserHasRole, RoleStatus
        user_role = session.query(UserHasRole).filter(
            UserHasRole.id_user == user_id,
            UserHasRole.id_rol == "DRIVER"
        ).first()
        print(f"[DEBUG] user_role: {user_role}")
        if not user_role or user_role.status != RoleStatus.APPROVED:
            raise HTTPException(
                status_code=400, detail="El usuario no tiene el rol de conductor aprobado.")
        # 2. Obtener el DriverInfo del conductor
        from app.models.driver_info import DriverInfo
        driver_info = session.query(DriverInfo).filter(
            DriverInfo.user_id == user_id).first()
        print(f"[DEBUG] driver_info: {driver_info}")
        if not driver_info:
            raise HTTPException(
                status_code=400, detail="El conductor no tiene información de conductor registrada")
        # 2b. Obtener el vehículo del conductor
        from app.models.vehicle_info import VehicleInfo
        driver_vehicle = session.query(VehicleInfo).filter(
            VehicleInfo.driver_info_id == driver_info.id).first()
        print(f"[DEBUG] driver_vehicle: {driver_vehicle}")
        if not driver_vehicle:
            raise HTTPException(
                status_code=400, detail="El conductor no tiene un vehículo registrado")
        # 3. Obtener los tipos de servicio para ese tipo de vehículo
        from app.models.type_service import TypeService
        type_services = session.query(TypeService).filter(
            TypeService.vehicle_type_id == driver_vehicle.vehicle_type_id).all()
        print(f"[DEBUG] type_services: {type_services}")
        if not type_services:
            raise HTTPException(
                status_code=400, detail="No hay servicios disponibles para el tipo de vehículo del conductor")
        type_service_ids = [ts.id for ts in type_services]
        # 4. Buscar las solicitudes cercanas filtrando por esos type_service_ids
        results = get_nearby_client_requests_service(
            driver_lat, driver_lng, session, wkb_to_coords, type_service_ids=type_service_ids
        )
        print(f"[DEBUG] results: {results}")
        if not results:
            return JSONResponse(
                status_code=status.HTTP_200_OK,
                content={
                    "message": f"No hay solicitudes de viaje activas en un radio de 5000 metros",
                    "data": []
                }
            )
        # Google Distance Matrix
        pickup_positions = [
            f"{r['pickup_position']['lat']},{r['pickup_position']['lng']}" for r in results]
        origins = f"{driver_lat},{driver_lng}"
        destinations = '|'.join(pickup_positions)
        import requests
        from app.core.config import settings
        url = 'https://maps.googleapis.com/maps/api/distancematrix/json'
        params = {
            'destinations': destinations,
            'origins': origins,
            'units': 'metric',
            'key': settings.GOOGLE_API_KEY,
            'mode': 'driving'
        }
        response = requests.get(url, params=params)
        if response.status_code != 200:
            return JSONResponse(
                status_code=status.HTTP_502_BAD_GATEWAY,
                content={
                    "message": f"Error en el API de Google Distance Matrix: {response.status_code}"}
            )
        google_data = response.json()
        if google_data.get('status') != 'OK':
            return JSONResponse(
                status_code=status.HTTP_200_OK,
                content={
                    "message": f"Error en la respuesta del API de Google Distance Matrix: {google_data.get('status')}"}
            )
        elements = google_data['rows'][0]['elements']
        for index, element in enumerate(elements):
            results[index]['google_distance_matrix'] = element
        return JSONResponse(content=results, status_code=200)
    except Exception as e:
        print("[ERROR] Exception en /nearby:")
        print(traceback.format_exc())
        raise HTTPException(
            status_code=500, detail=f"Error al buscar solicitudes cercanas: {str(e)}")


@router.get("/by-status/{status}", description="""
Devuelve una lista de solicitudes de viaje filtradas por el estado enviado en el parámetro.

**Parámetros:**
- `status`: Estado por el cual filtrar las solicitudes.

**Respuesta:**
Devuelve una lista de solicitudes de viaje con el estado especificado.
""")
def get_client_requests_by_status(
    status: str = Path(..., description="Estado por el cual filtrar las solicitudes. Debe ser uno de: CREATED, ACCEPTED, ON_THE_WAY, ARRIVED, TRAVELLING, FINISHED, CANCELLED"),
    session: Session = Depends(get_session)
):
    """
    Devuelve una lista de client_request filtrados por el estatus enviado en el parámetro.
    """
    # Validar que el status sea uno de los permitidos
    if status not in StatusEnum.__members__:
        raise HTTPException(
            status_code=400,
            detail=f"Status inválido. Debe ser uno de: {', '.join(StatusEnum.__members__.keys())}"
        )
    return get_client_requests_by_status_service(session, status)


@router.post("/", response_model=ClientRequestResponse, status_code=status.HTTP_201_CREATED, description="""
Crea una nueva solicitud de viaje para un cliente.

**Parámetros:**
- `pickup_lat`: Latitud del punto de recogida.
- `pickup_lng`: Longitud del punto de recogida.
- `destination_lat`: Latitud del destino.
- `destination_lng`: Longitud del destino.
- `fare_offered`: Tarifa ofrecida.
- `pickup_description`: Descripción del punto de recogida (opcional).
- `destination_description`: Descripción del destino (opcional).
- `type_service_id`: ID del tipo de servicio (obligatorio, por ejemplo 1 para Car Ride, 2 para Motorcycle Ride)

**Respuesta:**
Devuelve la solicitud de viaje creada con toda su información.
""")
def create_request(
    request: Request,
    request_data: ClientRequestCreate = Body(
        ...,
        example={
            "fare_offered": 20,
            "pickup_description": "Suba Bogotá",
            "destination_description": "Santa Rosita Engativa, Bogota",
            "pickup_lat": 4.718136,
            "pickup_lng": -74.073170,
            "destination_lat": 4.702468,
            "destination_lng": -74.109776,
            "type_service_id": 1  # 1 Car or 2 Motorcycle
        }
    ),
    session: Session = Depends(get_session),
    credentials: HTTPAuthorizationCredentials = Security(bearer_scheme)
):
    try:
        user_id = request.state.user_id
        user_role = session.query(UserHasRole).filter(
            UserHasRole.id_user == user_id,
            UserHasRole.id_rol == "CLIENT"
        ).first()
        if not user_role or user_role.status != RoleStatus.APPROVED:
            raise HTTPException(
                status_code=400,
                detail="El usuario no tiene el rol de cliente aprobado. No puede crear solicitudes."
            )
        db_obj = create_client_request(
            session, request_data, id_client=user_id)
        # Obtener el nombre del tipo de servicio
        from app.models.type_service import TypeService
        type_service = session.query(TypeService).filter(
            TypeService.id == db_obj.type_service_id).first()
        response = {
            "id": db_obj.id,
            "id_client": db_obj.id_client,
            "fare_offered": db_obj.fare_offered,
            "fare_assigned": db_obj.fare_assigned,
            "pickup_description": db_obj.pickup_description,
            "destination_description": db_obj.destination_description,
            "client_rating": db_obj.client_rating,
            "driver_rating": db_obj.driver_rating,
            "status": str(db_obj.status),
            "pickup_position": wkb_to_coords(db_obj.pickup_position),
            "destination_position": wkb_to_coords(db_obj.destination_position),
            "created_at": db_obj.created_at.isoformat(),
            "updated_at": db_obj.updated_at.isoformat(),
            "type_service_id": db_obj.type_service_id,
            "type_service_name": type_service.name if type_service else None
        }
        return response
    except Exception as e:
        print(traceback.format_exc())
        raise HTTPException(
            status_code=500, detail=f"Error al crear la solicitud de viaje: {str(e)}"
        )


@router.patch("/updateDriverAssigned", description="""
Asigna un conductor a una solicitud de viaje existente y actualiza el estado y la tarifa si se proporciona.

**Parámetros:**
- `id`: ID de la solicitud de viaje.
- `id_driver_assigned`: user_id que tiene como rol Driver.
- `fare_assigned`: Tarifa asignada (opcional).

**Respuesta:**
Devuelve un mensaje de éxito o error.
""")
def assign_driver(
    request_data: AssignDriverRequest = Body(
        ...,
        example={
            "id": 1,
            "id_driver_assigned": 2,
            "fare_assigned": 25
        }
    ),
    session: Session = Depends(get_session)
):
    """
    Asigna un conductor a una solicitud de viaje existente, cambia el estado a cualquiera de los estados
    "CREATED", "ACCEPTED", "ON_THE_WAY", "ARRIVED", "TRAVELLING", "FINISHED", "CANCELLED"
    y actualiza la tarifa si se proporciona.
    """
    try:
        import traceback as tb
        print("[DEBUG] request_data:", request_data)
        # 1. Obtener la solicitud
        client_request = session.query(ClientRequest).filter(
            ClientRequest.id == request_data.id).first()
        print("[DEBUG] client_request:", client_request)
        if not client_request:
            print("[ERROR] Solicitud no encontrada")
            raise HTTPException(
                status_code=404, detail="Solicitud no encontrada")

        # 2. Obtener el tipo de servicio de la solicitud
        type_service = session.query(TypeService).filter(
            TypeService.id == client_request.type_service_id).first()
        print("[DEBUG] type_service:", type_service)
        if not type_service:
            print("[ERROR] Tipo de servicio no encontrado")
            raise HTTPException(
                status_code=404, detail="Tipo de servicio no encontrado")

        # 3. Obtener el vehículo del conductor
        from app.models.driver_info import DriverInfo
        from app.models.vehicle_info import VehicleInfo

        driver_info = session.query(DriverInfo).filter(
            DriverInfo.user_id == request_data.id_driver_assigned).first()
        print("[DEBUG] driver_info:", driver_info)
        if not driver_info:
            print("[ERROR] El conductor no tiene información registrada")
            raise HTTPException(
                status_code=404, detail="El conductor no tiene información registrada")

        vehicle = session.query(VehicleInfo).filter(
            VehicleInfo.driver_info_id == driver_info.id).first()
        print("[DEBUG] vehicle:", vehicle)
        if not vehicle:
            print("[ERROR] El conductor no tiene vehículo registrado")
            raise HTTPException(
                status_code=404, detail="El conductor no tiene vehículo registrado")

        # 4. Validar compatibilidad de tipo de vehículo
        print(
            f"[DEBUG] vehicle.vehicle_type_id: {vehicle.vehicle_type_id}, type_service.vehicle_type_id: {type_service.vehicle_type_id}")
        if vehicle.vehicle_type_id != type_service.vehicle_type_id:
            print(
                "[ERROR] El conductor no tiene un vehículo compatible con el tipo de servicio solicitado")
            raise HTTPException(
                status_code=400,
                detail="El conductor no tiene un vehículo compatible con el tipo de servicio solicitado"
            )

        # Si pasa la validación, asignar el conductor
        return assign_driver_service(
            session,
            request_data.id,
            request_data.id_driver_assigned,
            request_data.fare_assigned
        )
    except HTTPException as e:
        print("[HTTPException]", e.detail)
        print(tb.format_exc())
        raise e
    except Exception as e:
        print("[ERROR] Exception en assign_driver:")
        print(tb.format_exc())
        raise HTTPException(
            status_code=500,
            detail=f"Error al asignar el conductor: {str(e)}"
        )


@router.patch("/updateStatus", description="""
Actualiza el estado de una solicitud de viaje existente.

**Parámetros:**
- `id_client_request`: ID de la solicitud de viaje.
- `status`: Nuevo estado a asignar.

**Respuesta:**
Devuelve un mensaje de éxito o error.
""")
def update_status(
    id_client_request: int = Body(...,
                                  description="ID de la solicitud de viaje"),
    status: str = Body(..., description="Nuevo estado a asignar"),
    session: Session = Depends(get_session)
):
    """
    Actualiza el estado de una solicitud de viaje existente.
    Args:
        id_client_request: ID de la solicitud de viaje
        status: Nuevo estado a asignar
        session: Sesión de base de datos
    Returns:
        Mensaje de éxito o error
    """
    try:
        return update_status_service(session, id_client_request, status)
    except Exception as e:
        session.rollback()
        raise HTTPException(
            status_code=500, detail=f"Error al actualizar el status: {str(e)}")


@router.patch("/updateClientRating", description="""
Actualiza la calificación del cliente para una solicitud de viaje. Solo el conductor asignado puede calificar al cliente.

**Parámetros:**
- `id_client_request`: ID de la solicitud de viaje.
- `client_rating`: Nueva calificación del cliente.

**Respuesta:**
Devuelve un mensaje de éxito o error.
""")
def update_client_rating(
    request: Request,
    id_client_request: int = Body(...,
                                  description="ID de la solicitud de viaje"),
    client_rating: float = Body(...,
                                description="Nueva calificación del cliente"),
    session: Session = Depends(get_session)
):
    """
    Actualiza la calificación del cliente para una solicitud de viaje.
    Solo el conductor asignado puede calificar al cliente.
    """
    user_id = request.state.user_id
    return update_client_rating_service(session, id_client_request, client_rating, user_id)


@router.patch("/updateDriverRating", description="""
Actualiza la calificación del conductor para una solicitud de viaje. Solo el cliente puede calificar al conductor.

**Parámetros:**
- `id_client_request`: ID de la solicitud de viaje.
- `driver_rating`: Nueva calificación del conductor.

**Respuesta:**
Devuelve un mensaje de éxito o error.
""")
def update_driver_rating(
    request: Request,
    id_client_request: int = Body(...,
                                  description="ID de la solicitud de viaje"),
    driver_rating: float = Body(...,
                                description="Nueva calificación del conductor"),
    session: Session = Depends(get_session)
):
    """
    Actualiza la calificación del conductor para una solicitud de viaje.
    Solo el cliente puede calificar al conductor.
    """
    user_id = request.state.user_id
    return update_driver_rating_service(session, id_client_request, driver_rating, user_id)


@router.patch("/cancel", description="""
Cancela una solicitud de viaje existente. Solo el cliente que creó la solicitud puede cancelarla.

**Parámetros:**
- `id_client_request`: ID de la solicitud de viaje a cancelar.
- `reason`: Razón de la cancelación (opcional).

**Restricciones:**
- Solo se puede cancelar si el estado es CREATED o ACCEPTED
- Solo el cliente que creó la solicitud puede cancelarla
- Si hay conductor asignado, se le notificará de la cancelación

**Respuesta:**
Devuelve un mensaje de éxito o error.
""")
def cancel_client_request(
    request: Request,
    cancel_data: CancelClientRequestRequest = Body(...),
    session: Session = Depends(get_session)
):
    """
    Endpoint para cancelar una solicitud de viaje.
    Delega la lógica de negocio al servicio cancel_client_request_service.
    """
    user_id = request.state.user_id
    return cancel_client_request_service(
        session=session,
        client_request_id=cancel_data.id_client_request,
        user_id=user_id,
        reason=cancel_data.reason
    )


@router.get("/nearby-drivers", description="""
Obtiene los conductores cercanos a un cliente en un radio de 5km, filtrados por el tipo de servicio solicitado.

**Parámetros:**
- `client_lat`: Latitud del cliente.
- `client_lng`: Longitud del cliente.
- `type_service_id`: ID del tipo de servicio solicitado.

**Respuesta:**
Devuelve una lista de conductores cercanos con su información, incluyendo:
- Información del conductor
- Información del vehículo
- Distancia al cliente
- Calificación promedio
- Tiempo estimado de llegada (usando Google Distance Matrix)
""")
def get_nearby_drivers(
    request: Request,
    client_lat: float = Query(..., example=4.708822,
                              description="Latitud del cliente"),
    client_lng: float = Query(..., example=-74.076542,
                              description="Longitud del cliente"),
    type_service_id: int = Query(..., example=1,
                                 description="ID del tipo de servicio solicitado"),
    session: Session = Depends(get_session)
):
    """
    Endpoint para obtener conductores cercanos a un cliente.
    """
    import traceback as tb
    try:
        # Verificar que el usuario es CLIENT
        user_id = request.state.user_id
        print(f"[DEBUG] user_id: {user_id}")
        user_role = session.query(UserHasRole).filter(
            UserHasRole.id_user == user_id,
            UserHasRole.id_rol == "CLIENT"
        ).first()
        print(f"[DEBUG] user_role: {user_role}")
        if user_role:
            print(f"[DEBUG] user_role.status: {user_role.status}")

        if not user_role or user_role.status != RoleStatus.APPROVED:
            print("[ERROR] El usuario no tiene el rol de cliente aprobado")
            tb.print_stack()
            raise HTTPException(
                status_code=400,
                detail="El usuario no tiene el rol de cliente aprobado"
            )

        results = get_nearby_drivers_service(
            client_lat=client_lat,
            client_lng=client_lng,
            type_service_id=type_service_id,
            session=session,
            wkb_to_coords=wkb_to_coords
        )

        if not results:
            return JSONResponse(
                status_code=status.HTTP_200_OK,
                content={
                    "message": "No hay conductores disponibles en un radio de 5km",
                    "data": []
                }
            )

        return JSONResponse(content=results, status_code=200)

    except HTTPException as e:
        print(f"[HTTPException] {e.detail}")
        print(tb.format_exc())
        raise e
    except Exception as e:
        print(f"[ERROR] Exception en get_nearby_drivers: {str(e)}")
        print(tb.format_exc())
        raise HTTPException(
            status_code=500,
            detail=f"Error al buscar conductores cercanos: {str(e)}"
        )


@router.get("/{client_request_id}", description="""
Consulta el estado y la información detallada de una solicitud de viaje específica.

**Parámetros:**
- `client_request_id`: ID de la solicitud de viaje.

**Respuesta:**
Incluye el detalle de la solicitud, información del usuario, conductor y vehículo si aplica.
""")
def get_client_request_detail(
    client_request_id: int,
    session: Session = Depends(get_session)
):
    """
    Consulta el estado y la información detallada de una Client Request específica.
    """
    return get_client_request_detail_service(session, client_request_id)<|MERGE_RESOLUTION|>--- conflicted
+++ resolved
@@ -22,11 +22,8 @@
 from app.models.user_has_roles import UserHasRole, RoleStatus
 from fastapi.security import HTTPBearer, HTTPAuthorizationCredentials
 from fastapi import Security
-<<<<<<< HEAD
 from app.utils.geo_utils import wkb_to_coords
-=======
 from datetime import datetime
->>>>>>> fa9b618f
 
 bearer_scheme = HTTPBearer()
 
