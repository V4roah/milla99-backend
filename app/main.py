from fastapi import FastAPI
from fastapi.middleware.cors import CORSMiddleware
from contextlib import asynccontextmanager

from .core.db import create_all_tables
<<<<<<< HEAD
from .routers import  users, drivers, auth
=======
from .routers import users, drivers, auth
>>>>>>> da30055a
from .core.config import settings
from .core.init_data import init_data
from .core.middleware.auth import JWTAuthMiddleware



@asynccontextmanager
async def lifespan(app: FastAPI):
    # Código que se ejecuta al iniciar la aplicación
    import secrets
    print(secrets.token_hex(32))
    print("Iniciando la aplicación...")
    # Crear las tablas
    for _ in create_all_tables(app):
        pass
    init_data()  # Inicializar todos los datos por defecto
    yield
    # Código que se ejecuta al cerrar la aplicación
    print("Cerrando la aplicación...")

app = FastAPI(
    lifespan=lifespan,
    title=settings.APP_NAME,
    description="Una API simple creada con FastAPI",
    version=settings.APP_VERSION
)

# Configuración CORS
app.add_middleware(
    CORSMiddleware,
    allow_origins=settings.CORS_ORIGINS,
    allow_credentials=settings.CORS_CREDENTIALS,
    allow_methods=settings.CORS_METHODS,
    allow_headers=settings.CORS_HEADERS,
)

<<<<<<< HEAD
=======
app.mount("/static", StaticFiles(directory="static"), name="static")

>>>>>>> da30055a

# Agregar middleware de autenticación
app.add_middleware(JWTAuthMiddleware)

app.include_router(users.router)
app.include_router(auth.router)
app.include_router(drivers.router)<|MERGE_RESOLUTION|>--- conflicted
+++ resolved
@@ -3,11 +3,7 @@
 from contextlib import asynccontextmanager
 
 from .core.db import create_all_tables
-<<<<<<< HEAD
-from .routers import  users, drivers, auth
-=======
 from .routers import users, drivers, auth
->>>>>>> da30055a
 from .core.config import settings
 from .core.init_data import init_data
 from .core.middleware.auth import JWTAuthMiddleware
@@ -44,11 +40,8 @@
     allow_headers=settings.CORS_HEADERS,
 )
 
-<<<<<<< HEAD
-=======
 app.mount("/static", StaticFiles(directory="static"), name="static")
 
->>>>>>> da30055a
 
 # Agregar middleware de autenticación
 app.add_middleware(JWTAuthMiddleware)
