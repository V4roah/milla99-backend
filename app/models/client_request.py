from sqlmodel import SQLModel, Field, Relationship
from sqlalchemy import Column, Enum, event
import enum
from datetime import datetime, timezone
from typing import Optional,List
from pydantic import Field as PydanticField  # Renombrar para evitar conflictos
from geoalchemy2 import Geometry

# Modelo de entrada (lo que el usuario envía)


class ClientRequestCreate(SQLModel):
    fare_offered: Optional[float] = None
    fare_assigned: Optional[float] = None
    pickup_description: Optional[str] = None
    destination_description: Optional[str] = None
    client_rating: Optional[float] = None
    driver_rating: Optional[float] = None
    pickup_lat: float
    pickup_lng: float
    destination_lat: float
    destination_lng: float
    type_service_id: int  # Nuevo campo


class StatusEnum(str, enum.Enum):
    CREATED = "CREATED"
    ACCEPTED = "ACCEPTED"
    ON_THE_WAY = "ON_THE_WAY"
    ARRIVED = "ARRIVED"
    TRAVELLING = "TRAVELLING"
    FINISHED = "FINISHED"
    PAID = "PAID"
    CANCELLED = "CANCELLED"

# Modelo de base de datos


class ClientRequest(SQLModel, table=True):
    id: Optional[int] = Field(default=None, primary_key=True)
    id_client: int = Field(foreign_key="user.id")
    id_driver_assigned: Optional[int] = Field(
        default=None, foreign_key="user.id")
    type_service_id: int = Field(
        foreign_key="typeservice.id")  # Nueva relación
    fare_offered: Optional[float] = Field(default=None)
    fare_assigned: Optional[float] = Field(default=None)
    pickup_description: Optional[str] = Field(default=None, max_length=255)
    destination_description: Optional[str] = Field(
        default=None, max_length=255)
    client_rating: Optional[float] = Field(default=None)
    driver_rating: Optional[float] = Field(default=None)
    status: StatusEnum = Field(
        default=StatusEnum.CREATED,
        sa_column=Column(Enum(StatusEnum))
    )

    pickup_position: Optional[object] = Field(
        sa_column=Column(Geometry(geometry_type="POINT", srid=4326)))
    destination_position: Optional[object] = Field(
        sa_column=Column(Geometry(geometry_type="POINT", srid=4326)))

    created_at: datetime = Field(
        default_factory=lambda: datetime.now(timezone.utc))
    updated_at: datetime = Field(
        default_factory=lambda: datetime.now(timezone.utc))

    # Relaciones explícitas
    client: Optional["User"] = Relationship(
        back_populates="client_requests",
        sa_relationship_kwargs={"foreign_keys": "[ClientRequest.id_client]"}
    )
    driver_assigned: Optional["User"] = Relationship(
        back_populates="assigned_requests",
        sa_relationship_kwargs={
            "foreign_keys": "[ClientRequest.id_driver_assigned]"}
    )
<<<<<<< HEAD
    transactions: List["Transaction"] = Relationship(back_populates="client_request")
    driver_savings: List["DriverSavings"] = Relationship(back_populates="client_request")
    company_accounts: List["CompanyAccount"] = Relationship(back_populates="client_request")

# Definir el listener para el evento after_update
def after_update_listener(mapper, connection, target):
    from app.services.earnings_service import distribute_earnings  # Import aquí, no arriba
    from sqlalchemy.orm import Session
    from sqlalchemy import inspect
    # Obtener el estado del objeto para verificar cambios
    state = inspect(target)
    attr = state.attrs.status

    # Verificar si el status cambió y si el nuevo valor es FINISHED
    if attr.history.has_changes():
        old_value = attr.history.deleted[0] if attr.history.deleted else None
        new_value = attr.value

        if new_value == StatusEnum.FINISHED and old_value != StatusEnum.FINISHED:
            # Crear una sesión para el proceso
            session = Session(bind=connection)
            try:
                # Llamar a la función distribute_earnings
                distribute_earnings(session, target)
                session.commit()
            except Exception as e:
                session.rollback()
                print(f"Error en distribute_earnings: {e}")
            finally:
                session.close()

# Registrar el evento después de definir la clase
event.listen(ClientRequest, 'after_update', after_update_listener)    
=======
    transactions: list["Transaction"] = Relationship(
        back_populates="client_request")
    type_service: "TypeService" = Relationship(
        back_populates="client_requests")  # Nueva relación
>>>>>>> 12a2e535
<|MERGE_RESOLUTION|>--- conflicted
+++ resolved
@@ -75,10 +75,12 @@
         sa_relationship_kwargs={
             "foreign_keys": "[ClientRequest.id_driver_assigned]"}
     )
-<<<<<<< HEAD
     transactions: List["Transaction"] = Relationship(back_populates="client_request")
     driver_savings: List["DriverSavings"] = Relationship(back_populates="client_request")
     company_accounts: List["CompanyAccount"] = Relationship(back_populates="client_request")
+
+    type_service: "TypeService" = Relationship(back_populates="client_requests")  # Nueva relación
+
 
 # Definir el listener para el evento after_update
 def after_update_listener(mapper, connection, target):
@@ -109,9 +111,4 @@
 
 # Registrar el evento después de definir la clase
 event.listen(ClientRequest, 'after_update', after_update_listener)    
-=======
-    transactions: list["Transaction"] = Relationship(
-        back_populates="client_request")
-    type_service: "TypeService" = Relationship(
-        back_populates="client_requests")  # Nueva relación
->>>>>>> 12a2e535
+   