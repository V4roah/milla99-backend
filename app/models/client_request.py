from sqlmodel import SQLModel, Field, Relationship
from sqlalchemy import Column, Enum, event, String
import enum
from datetime import datetime, timezone
from typing import Optional,List
import uuid
from pydantic import Field as PydanticField  # Renombrar para evitar conflictos
from geoalchemy2 import Geometry
from uuid import UUID, uuid4

# Modelo de entrada (lo que el usuario envía)


class ClientRequestCreate(SQLModel):
    fare_offered: Optional[float] = None
    fare_assigned: Optional[float] = None
    pickup_description: Optional[str] = None
    destination_description: Optional[str] = None
    client_rating: Optional[float] = None
    driver_rating: Optional[float] = None
    pickup_lat: float
    pickup_lng: float
    destination_lat: float
    destination_lng: float
    type_service_id: int  # Nuevo campo


class StatusEnum(str, enum.Enum):
    CREATED = "CREATED"
    ACCEPTED = "ACCEPTED"
    ON_THE_WAY = "ON_THE_WAY"
    ARRIVED = "ARRIVED"
    TRAVELLING = "TRAVELLING"
    FINISHED = "FINISHED"
    PAID = "PAID"
    CANCELLED = "CANCELLED"


# Función para generar UUID
def generate_uuid():
    return str(uuid.uuid4())

# Modelo de base de datos
class ClientRequest(SQLModel, table=True):
<<<<<<< HEAD
    __tablename__ = "client_request"
    id: str = Field(
        default_factory=generate_uuid,
        primary_key=True,
        sa_column=Column(String(36), unique=True, index=True, nullable=False)
    )
    id_client: int = Field(foreign_key="user.id")
    id_driver_assigned: Optional[int] = Field(
=======
    id: Optional[UUID] = Field(default_factory=uuid4, primary_key=True, unique=True)
    id_client: UUID = Field(foreign_key="user.id")
    id_driver_assigned: Optional[UUID] = Field(
>>>>>>> 1dd09cd0
        default=None, foreign_key="user.id")
    type_service_id: int = Field(
        foreign_key="typeservice.id")  # Nueva relación
    fare_offered: Optional[float] = Field(default=None)
    fare_assigned: Optional[float] = Field(default=None)
    pickup_description: Optional[str] = Field(default=None, max_length=255)
    destination_description: Optional[str] = Field(
        default=None, max_length=255)
    client_rating: Optional[float] = Field(default=None)
    driver_rating: Optional[float] = Field(default=None)
    status: StatusEnum = Field(
        default=StatusEnum.CREATED,
        sa_column=Column(Enum(StatusEnum))
    )

    pickup_position: Optional[object] = Field(
        sa_column=Column(Geometry(geometry_type="POINT", srid=4326)))
    destination_position: Optional[object] = Field(
        sa_column=Column(Geometry(geometry_type="POINT", srid=4326)))
    created_at: datetime = Field(
        default_factory=lambda: datetime.now(timezone.utc))
    updated_at: datetime = Field(
        default_factory=lambda: datetime.now(timezone.utc))

    # Relaciones explícitas
    client: Optional["User"] = Relationship(
        back_populates="client_requests",
        sa_relationship_kwargs={"foreign_keys": "[ClientRequest.id_client]"}
    )
    driver_assigned: Optional["User"] = Relationship(
        back_populates="assigned_requests",
        sa_relationship_kwargs={
            "foreign_keys": "[ClientRequest.id_driver_assigned]"}
    )
    transactions: List["Transaction"] = Relationship(back_populates="client_request")
    driver_savings: List["DriverSavings"] = Relationship(back_populates="client_request")
    company_accounts: List["CompanyAccount"] = Relationship(back_populates="client_request")

    type_service: "TypeService" = Relationship(back_populates="client_requests")  # Nueva relación


# Definir el listener para el evento after_update
def after_update_listener(mapper, connection, target):
    from app.services.earnings_service import distribute_earnings  # Import aquí, no arriba
    from sqlalchemy.orm import Session
    from sqlalchemy import inspect
    # Obtener el estado del objeto para verificar cambios
    state = inspect(target)
    attr = state.attrs.status
    print("entro al listener")
    # Verificar si el status cambió y si el nuevo valor es PAID
    if attr.history.has_changes():
        old_value = attr.history.deleted[0] if attr.history.deleted else None
        new_value = attr.value

        if new_value == StatusEnum.PAID and old_value != StatusEnum.PAID:
            # Crear una sesión para el proceso
            session = Session(bind=connection)
            try:
                # Llamar a la función distribute_earnings
                distribute_earnings(session, target)
                session.commit()
            except Exception as e:
                session.rollback()
                print(f"Error en distribute_earnings: {e}")
            finally:
                session.close()

# Registrar el evento después de definir la clase
event.listen(ClientRequest, 'after_update', after_update_listener)    
   <|MERGE_RESOLUTION|>--- conflicted
+++ resolved
@@ -42,20 +42,11 @@
 
 # Modelo de base de datos
 class ClientRequest(SQLModel, table=True):
-<<<<<<< HEAD
     __tablename__ = "client_request"
-    id: str = Field(
-        default_factory=generate_uuid,
-        primary_key=True,
-        sa_column=Column(String(36), unique=True, index=True, nullable=False)
-    )
-    id_client: int = Field(foreign_key="user.id")
-    id_driver_assigned: Optional[int] = Field(
-=======
+    
     id: Optional[UUID] = Field(default_factory=uuid4, primary_key=True, unique=True)
     id_client: UUID = Field(foreign_key="user.id")
     id_driver_assigned: Optional[UUID] = Field(
->>>>>>> 1dd09cd0
         default=None, foreign_key="user.id")
     type_service_id: int = Field(
         foreign_key="typeservice.id")  # Nueva relación
