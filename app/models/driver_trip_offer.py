from sqlmodel import SQLModel, Field
from typing import Optional
from datetime import datetime
from pydantic import BaseModel
from app.models.driver_response import DriverInfoResponse, UserResponse, VehicleInfoResponse
from uuid import UUID, uuid4

class DriverTripOfferCreate(SQLModel):
<<<<<<< HEAD
    id_driver: int
    id_client_request: str
=======
    id_driver: UUID
    id_client_request: UUID
>>>>>>> 1dd09cd0
    fare_offer: float
    time: float
    distance: float

class DriverTripOffer(SQLModel, table=True):
<<<<<<< HEAD
    id: Optional[int] = Field(default=None, primary_key=True)
    id_driver: int = Field(foreign_key="user.id")
    id_client_request: str = Field(foreign_key="clientrequest.id")
=======
    id: Optional[UUID] = Field(default_factory=uuid4, primary_key=True, unique=True)
    id_driver: UUID = Field(foreign_key="user.id")
    id_client_request: UUID = Field(foreign_key="clientrequest.id")
>>>>>>> 1dd09cd0
    fare_offer: float
    time: float
    distance: float
    created_at: datetime = Field(default_factory=datetime.utcnow)
    updated_at: datetime = Field(default_factory=datetime.utcnow)

class DriverTripOfferResponse(BaseModel):
    id: UUID
    fare_offer: float
    time: float
    distance: float
    created_at: str
    updated_at: str
    user: UserResponse
    driver_info: DriverInfoResponse
    vehicle_info: VehicleInfoResponse<|MERGE_RESOLUTION|>--- conflicted
+++ resolved
@@ -6,27 +6,16 @@
 from uuid import UUID, uuid4
 
 class DriverTripOfferCreate(SQLModel):
-<<<<<<< HEAD
-    id_driver: int
-    id_client_request: str
-=======
     id_driver: UUID
     id_client_request: UUID
->>>>>>> 1dd09cd0
     fare_offer: float
     time: float
     distance: float
 
 class DriverTripOffer(SQLModel, table=True):
-<<<<<<< HEAD
-    id: Optional[int] = Field(default=None, primary_key=True)
-    id_driver: int = Field(foreign_key="user.id")
-    id_client_request: str = Field(foreign_key="clientrequest.id")
-=======
     id: Optional[UUID] = Field(default_factory=uuid4, primary_key=True, unique=True)
     id_driver: UUID = Field(foreign_key="user.id")
     id_client_request: UUID = Field(foreign_key="clientrequest.id")
->>>>>>> 1dd09cd0
     fare_offer: float
     time: float
     distance: float
