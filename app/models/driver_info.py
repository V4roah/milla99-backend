--- conflicted
+++ resolved
@@ -2,12 +2,7 @@
 from sqlalchemy import Column, String
 from typing import Optional, TYPE_CHECKING, List
 from datetime import date
-<<<<<<< HEAD
-import uuid
-
-=======
 from uuid import UUID, uuid4
->>>>>>> 1dd09cd0
 
 if TYPE_CHECKING:
     from .user import User
@@ -22,22 +17,9 @@
     email: Optional[str] = None
     # selfie_url: Optional[str] = None  # Eliminado, ahora está en User
 
-def generate_uuid() -> str:
-    return str(uuid.uuid4())
-
 class DriverInfo(DriverInfoBase, table=True):
-<<<<<<< HEAD
-    __tablename__ = "driver_info"
-    id: str = Field(
-        default_factory=generate_uuid,
-        primary_key=True,
-        sa_column=Column(String(36), unique=True, index=True, nullable=False)
-    )
-    user_id: int = Field(foreign_key="user.id")
-=======
     id: Optional[UUID] = Field(default_factory=uuid4, primary_key=True, unique=True)
     user_id: UUID = Field(foreign_key="user.id")
->>>>>>> 1dd09cd0
     user: Optional["User"] = Relationship(back_populates="driver_info")
     # driver: Optional["Driver"] = Relationship(back_populates="driver_info")
     vehicle_info: Optional["VehicleInfo"] = Relationship(
