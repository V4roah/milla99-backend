--- conflicted
+++ resolved
@@ -21,13 +21,9 @@
     REFERRAL_3 = "REFERRAL_3"
     REFERRAL_4 = "REFERRAL_4"
     REFERRAL_5 = "REFERRAL_5"
-<<<<<<< HEAD
-    WITHDRAW = "WITHDRAW"
-=======
     WITHDRAWAL = "WITHDRAWAL"
     SAVING_BALANCE = "SAVING_BALANCE"
     BALANCE = "BALANCE"
->>>>>>> a2c3ee1e
 
 
 class Transaction(SQLModel, table=True):
@@ -36,16 +32,11 @@
     income: Optional[int] = Field(default=0)
     expense: Optional[int] = Field(default=0)
     type: TransactionType
-<<<<<<< HEAD
     client_request_id: Optional[UUID] = Field(
         default=None, foreign_key="client_request.id")
-=======
-    client_request_id: Optional[int] = Field(
-        default=None, foreign_key="clientrequest.id")
     id_withdrawal: Optional[int] = Field(
         default=None, foreign_key="withdrawal.id")
     is_confirmed: bool = Field(default=True)
->>>>>>> a2c3ee1e
     date: datetime = Field(default_factory=datetime.utcnow)
     created_at: datetime = Field(default_factory=datetime.utcnow, nullable=False)
     updated_at: datetime = Field(
