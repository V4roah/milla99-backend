from sqlmodel import SQLModel, Field, Relationship
from sqlalchemy import Column, String
from typing import Optional, TYPE_CHECKING
from enum import Enum
from datetime import datetime
from sqlalchemy.orm import relationship
<<<<<<< HEAD
import uuid
=======
from uuid import UUID, uuid4
>>>>>>> 1dd09cd0

if TYPE_CHECKING:
    from .user import User
    from .client_request import ClientRequest


class cashflow(str, Enum):
    SERVICE = "SERVICE"
    WITHDRAWS = "WITHDRAWS"
    ADDITIONAL= "ADDITIONAL"


# Función para generar UUID
def generate_uuid():
    return str(uuid.uuid4())


class CompanyAccount(SQLModel, table=True):
<<<<<<< HEAD
    __tablename__ = "company_account"
    id: str = Field(
        default_factory=generate_uuid,
        primary_key=True,
        sa_column=Column(String(36), unique=True, index=True, nullable=False)
    )
=======
    id: Optional[UUID] = Field(default_factory=uuid4, primary_key=True, unique=True)
>>>>>>> 1dd09cd0
    income: Optional[int] = Field(default=0)
    expense: Optional[int] = Field(default=0)
    type: cashflow
   
<<<<<<< HEAD
    client_request_id: Optional[str] = Field(
        default=None, foreign_key="client_request.id")
=======
    client_request_id: Optional[UUID] = Field(
        default=None, foreign_key="clientrequest.id")
>>>>>>> 1dd09cd0
    date: datetime = Field(default_factory=datetime.utcnow)

    
    client_request: Optional["ClientRequest"] = Relationship(back_populates="company_accounts")

   <|MERGE_RESOLUTION|>--- conflicted
+++ resolved
@@ -4,11 +4,7 @@
 from enum import Enum
 from datetime import datetime
 from sqlalchemy.orm import relationship
-<<<<<<< HEAD
-import uuid
-=======
 from uuid import UUID, uuid4
->>>>>>> 1dd09cd0
 
 if TYPE_CHECKING:
     from .user import User
@@ -20,34 +16,14 @@
     WITHDRAWS = "WITHDRAWS"
     ADDITIONAL= "ADDITIONAL"
 
-
-# Función para generar UUID
-def generate_uuid():
-    return str(uuid.uuid4())
-
-
 class CompanyAccount(SQLModel, table=True):
-<<<<<<< HEAD
-    __tablename__ = "company_account"
-    id: str = Field(
-        default_factory=generate_uuid,
-        primary_key=True,
-        sa_column=Column(String(36), unique=True, index=True, nullable=False)
-    )
-=======
     id: Optional[UUID] = Field(default_factory=uuid4, primary_key=True, unique=True)
->>>>>>> 1dd09cd0
     income: Optional[int] = Field(default=0)
     expense: Optional[int] = Field(default=0)
     type: cashflow
    
-<<<<<<< HEAD
-    client_request_id: Optional[str] = Field(
-        default=None, foreign_key="client_request.id")
-=======
     client_request_id: Optional[UUID] = Field(
         default=None, foreign_key="clientrequest.id")
->>>>>>> 1dd09cd0
     date: datetime = Field(default_factory=datetime.utcnow)
 
     
